.PHONY: duckdb install-duckdb clean-duckdb lintcheck check-regression-quack clean-regression .depend

MODULE_big = quack
EXTENSION = quack
DATA = quack.control $(wildcard quack--*.sql)

SRCS = src/utility/copy.cpp \
	   src/quack_detoast.cpp \
	   src/quack_duckdb_connection.cpp \
	   src/quack_filter.cpp \
	   src/quack_heap_scan.cpp \
	   src/quack_heap_seq_scan.cpp \
	   src/quack_hooks.cpp \
	   src/quack_memory_allocator.cpp \
	   src/quack_node.cpp \
	   src/quack_planner.cpp \
	   src/quack_types.cpp \
	   src/quack.cpp

OBJS = $(subst .cpp,.o, $(SRCS))

<<<<<<< HEAD
REGRESS =	basic \
			type_support \
			array_type_support

PG_CONFIG ?= pg_config

PGXS := $(shell $(PG_CONFIG) --pgxs)
PG_LIB := $(shell $(PG_CONFIG) --pkglibdir)
INCLUDEDIR := ${shell $(PG_CONFIG) --includedir}
INCLUDEDIR_SERVER := ${shell $(PG_CONFIG) --includedir-server}

=======
>>>>>>> 80271bc8
QUACK_BUILD_CXX_FLAGS=
QUACK_BUILD_DUCKDB=

ifeq ($(QUACK_BUILD), Debug)
	QUACK_BUILD_CXX_FLAGS = -g -O0
	QUACK_BUILD_DUCKDB = debug
else
	QUACK_BUILD_CXX_FLAGS =
	QUACK_BUILD_DUCKDB = release
endif

override PG_CPPFLAGS += -Iinclude -Ithird_party/duckdb/src/include -std=c++17 -Wno-sign-compare ${QUACK_BUILD_CXX_FLAGS}

SHLIB_LINK += -Wl,-rpath,$(PG_LIB)/ -lpq -L$(PG_LIB) -lduckdb -Lthird_party/duckdb/build/$(QUACK_BUILD_DUCKDB)/src -lstdc++ -llz4

COMPILE.cc.bc = $(CXX) -Wno-ignored-attributes -Wno-register $(BITCODE_CXXFLAGS) $(CXXFLAGS) $(PG_CPPFLAGS) -I$(INCLUDEDIR_SERVER) -emit-llvm -c

%.bc : %.cpp
	$(COMPILE.cc.bc) $(SHLIB_LINK) $(PG_CPPFLAGS) -I$(INCLUDE_SERVER) -o $@ $<

# determine the name of the duckdb library that is built
UNAME_S := $(shell uname -s)
ifeq ($(UNAME_S),Darwin)
	DUCKDB_LIB = libduckdb.dylib
endif
ifeq ($(UNAME_S),Linux)
	DUCKDB_LIB = libduckdb.so
endif

all: duckdb $(OBJS) .depend

include Makefile.global

NO_INSTALLCHECK = 1

check-regression-quack:
	$(MAKE) -C test/regression check-regression-quack

clean-regression:
	$(MAKE) -C test/regression clean-regression

installcheck: all install check-regression-quack

duckdb: third_party/duckdb/Makefile third_party/duckdb/build/$(QUACK_BUILD_DUCKDB)/src/$(DUCKDB_LIB)

third_party/duckdb/Makefile:
	git submodule update --init --recursive

third_party/duckdb/build/$(QUACK_BUILD_DUCKDB)/src/$(DUCKDB_LIB):
<<<<<<< HEAD
	$(MAKE) -C third_party/duckdb \
	$(QUACK_BUILD_DUCKDB) \
	DISABLE_SANITIZER=1 \
	ENABLE_UBSAN=0 \
	BUILD_UNITTESTS=OFF \
	BUILD_HTTPFS=1 \
	BUILD_JSON=1 \
	CMAKE_EXPORT_COMPILE_COMMANDS=1
=======
	$(MAKE) -C third_party/duckdb $(QUACK_BUILD_DUCKDB) DISABLE_SANITIZER=1 ENABLE_UBSAN=0 BUILD_UNITTESTS=OFF BUILD_HTTPFS=1 CMAKE_EXPORT_COMPILE_COMMANDS=1 -j8
>>>>>>> 80271bc8

install-duckdb:
	$(install_bin) -m 755 third_party/duckdb/build/$(QUACK_BUILD_DUCKDB)/src/$(DUCKDB_LIB) $(DESTDIR)$(PG_LIB)

clean-duckdb:
	rm -rf third_party/duckdb/build

install: install-duckdb

clean: clean-regression clean-duckdb

lintcheck:
	clang-tidy $(SRCS) -- -I$(INCLUDEDIR) -I$(INCLUDEDIR_SERVER) -Iinclude $(CPPFLAGS) -std=c++17

.depend:
	$(RM) -f .depend
	$(foreach SRC,$(SRCS),$(CXX) $(CPPFLAGS) -I$(INCLUDEDIR) -I$(INCLUDEDIR_SERVER) -MM -MT $(SRC:.cpp=.o) $(SRC) >> .depend;)

include .depend<|MERGE_RESOLUTION|>--- conflicted
+++ resolved
@@ -19,20 +19,6 @@
 
 OBJS = $(subst .cpp,.o, $(SRCS))
 
-<<<<<<< HEAD
-REGRESS =	basic \
-			type_support \
-			array_type_support
-
-PG_CONFIG ?= pg_config
-
-PGXS := $(shell $(PG_CONFIG) --pgxs)
-PG_LIB := $(shell $(PG_CONFIG) --pkglibdir)
-INCLUDEDIR := ${shell $(PG_CONFIG) --includedir}
-INCLUDEDIR_SERVER := ${shell $(PG_CONFIG) --includedir-server}
-
-=======
->>>>>>> 80271bc8
 QUACK_BUILD_CXX_FLAGS=
 QUACK_BUILD_DUCKDB=
 
@@ -82,18 +68,7 @@
 	git submodule update --init --recursive
 
 third_party/duckdb/build/$(QUACK_BUILD_DUCKDB)/src/$(DUCKDB_LIB):
-<<<<<<< HEAD
-	$(MAKE) -C third_party/duckdb \
-	$(QUACK_BUILD_DUCKDB) \
-	DISABLE_SANITIZER=1 \
-	ENABLE_UBSAN=0 \
-	BUILD_UNITTESTS=OFF \
-	BUILD_HTTPFS=1 \
-	BUILD_JSON=1 \
-	CMAKE_EXPORT_COMPILE_COMMANDS=1
-=======
 	$(MAKE) -C third_party/duckdb $(QUACK_BUILD_DUCKDB) DISABLE_SANITIZER=1 ENABLE_UBSAN=0 BUILD_UNITTESTS=OFF BUILD_HTTPFS=1 CMAKE_EXPORT_COMPILE_COMMANDS=1 -j8
->>>>>>> 80271bc8
 
 install-duckdb:
 	$(install_bin) -m 755 third_party/duckdb/build/$(QUACK_BUILD_DUCKDB)/src/$(DUCKDB_LIB) $(DESTDIR)$(PG_LIB)
