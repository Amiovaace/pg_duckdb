--- conflicted
+++ resolved
@@ -18,11 +18,6 @@
 #include "quack/quack_types.hpp"
 
 namespace quack {
-
-<<<<<<< HEAD
-// DuckDB has date starting from 1/1/1970 while PG starts from 1/1/2000
-constexpr int32_t QUACK_DUCK_DATE_OFFSET = 10957;
-constexpr int64_t QUACK_DUCK_TIMESTAMP_OFFSET = INT64CONST(10957) * USECS_PER_DAY;
 
 static void ConvertDouble(TupleTableSlot *slot, double value, idx_t col) {
 	slot->tts_tupleDescriptor->attrs[col].atttypid = FLOAT8OID;
@@ -100,8 +95,6 @@
 	return result;
 }
 
-=======
->>>>>>> 46151ffd
 void
 ConvertDuckToPostgresValue(TupleTableSlot *slot, duckdb::Value &value, idx_t col) {
 	Oid oid = slot->tts_tupleDescriptor->attrs[col].atttypid;
@@ -199,12 +192,7 @@
 		break;
 	}
 	default:
-<<<<<<< HEAD
-		elog(ERROR, "Unsupported quack (Postgres) type: %d", oid);
-		break;
-=======
 		elog(ERROR, "(DuckDB/ConvertDuckToPostgresValue) Unsuported quack type: %d", oid);
->>>>>>> 46151ffd
 	}
 }
 
@@ -255,9 +243,6 @@
 		return duckdb::LogicalType::DECIMAL(precision, scale);
 	}
 	default:
-<<<<<<< HEAD
-		elog(ERROR, "Unsupported quack (Postgres) type: %d", type);
-=======
 		elog(ERROR, "(DuckDB/ConvertPostgresToDuckColumnType) Unsupported quack type: %d", type);
 	}
 }
@@ -283,11 +268,15 @@
 		return DATEOID;
 	case duckdb::LogicalTypeId::TIMESTAMP:
 		return TIMESTAMPOID;
+	case duckdb::LogicalTypeId::FLOAT:
+		return FLOAT4OID;
 	case duckdb::LogicalTypeId::DOUBLE:
 		return FLOAT8OID;
+	case duckdb::LogicalTypeId::DECIMAL: {
+		return NUMERICOID;
+	}
 	default:
 		elog(ERROR, "(DuckDB/GetPostgresDuckDBType) Unsupported quack type: %d", static_cast<int>(type));
->>>>>>> 46151ffd
 	}
 }
 
@@ -375,12 +364,8 @@
 
 void
 ConvertPostgresToDuckValue(Datum value, duckdb::Vector &result, idx_t offset) {
-<<<<<<< HEAD
 	auto &type = result.GetType();
 	switch (type.id()) {
-=======
-	switch (result.GetType().id()) {
->>>>>>> 46151ffd
 	case duckdb::LogicalTypeId::BOOLEAN:
 		Append<bool>(result, DatumGetBool(value), offset);
 		break;
@@ -452,12 +437,8 @@
 		break;
 	}
 	default:
-<<<<<<< HEAD
-		elog(ERROR, "Unsupported quack (DuckDB) type: %d", static_cast<int>(result.GetType().id()));
-=======
 		elog(ERROR, "(DuckDB/ConvertPostgresToDuckValue) Unsupported quack type: %d",
 		     static_cast<int>(result.GetType().id()));
->>>>>>> 46151ffd
 		break;
 	}
 }
